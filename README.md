# git-tidy

`git-tidy` is a set of git extensions for:

<<<<<<< HEAD
1. Keeping your git logs tidy with ease. `git tidy-commit` guides users through a structured commit with a configurable schema. `git tidy-squash` squashes messy commits into one tidy commit.
2. Linting a commit log. `git tidy-lint` verifies that commits match the schema. If a user uses `git tidy-commit`, commits will *always* validate.
3. Rendering a commit log. `git tidy-log` can render commits from any range and can render structured commits from a configurable [Jinja](https://jinja.palletsprojects.com/en/2.11.x/) template. Want to automatically generate release notes? `git tidy-log` can be configured to group and render commits based on the schema.

![Example](https://raw.githubusercontent.com/jyveapp/git-tidy/main/docs/static/tidy-commit.gif)
=======
`git-tidy` is compatible with Python 3.9 - 3.13.
>>>>>>> 1ced4b49

## Documentation

[View the git-tidy docs here](https://git-tidy.readthedocs.io/) for a complete tutorial on using `git-tidy`.

## Installation

One can install `git-tidy` system-wide with [pipx](https://github.com/pipxproject/pipx):

    pipx install git-tidy

or pip:

    pip3 install git-tidy

**Note** `git-tidy` depends on git at a version of 2.22 or higher. OSX users can upgrade to the latest `git` version with [homebrew](brew.sh) using `brew install git`.

## Compatibility

`git-tidy` is compatible with Python 3.8 - 3.12.

## Contributing Guide

For information on setting up git-tidy for development and contributing changes, view `CONTRIBUTING.rst <CONTRIBUTING.rst>`_.

## Creators

- @wesleykendall (Wes Kendall)
- @tomage (Tómas Árni Jónasson)<|MERGE_RESOLUTION|>--- conflicted
+++ resolved
@@ -2,15 +2,11 @@
 
 `git-tidy` is a set of git extensions for:
 
-<<<<<<< HEAD
 1. Keeping your git logs tidy with ease. `git tidy-commit` guides users through a structured commit with a configurable schema. `git tidy-squash` squashes messy commits into one tidy commit.
 2. Linting a commit log. `git tidy-lint` verifies that commits match the schema. If a user uses `git tidy-commit`, commits will *always* validate.
 3. Rendering a commit log. `git tidy-log` can render commits from any range and can render structured commits from a configurable [Jinja](https://jinja.palletsprojects.com/en/2.11.x/) template. Want to automatically generate release notes? `git tidy-log` can be configured to group and render commits based on the schema.
 
 ![Example](https://raw.githubusercontent.com/jyveapp/git-tidy/main/docs/static/tidy-commit.gif)
-=======
-`git-tidy` is compatible with Python 3.9 - 3.13.
->>>>>>> 1ced4b49
 
 ## Documentation
 
@@ -30,7 +26,7 @@
 
 ## Compatibility
 
-`git-tidy` is compatible with Python 3.8 - 3.12.
+`git-tidy` is compatible with Python 3.9 - 3.13.
 
 ## Contributing Guide
 
